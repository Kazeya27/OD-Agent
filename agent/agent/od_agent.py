#!/usr/bin/env python3
# -*- coding: utf-8 -*-
"""OD agent built on top of the backend HTTP API."""

from __future__ import annotations

import argparse
import os
from pathlib import Path
from datetime import datetime
from typing import List

from dotenv import load_dotenv
from langchain.agents import AgentExecutor, create_tool_calling_agent
from langchain_community.chat_message_histories import ChatMessageHistory
from langchain_core.chat_history import BaseChatMessageHistory
from langchain_core.prompts import ChatPromptTemplate, MessagesPlaceholder
from langchain_core.runnables.history import RunnableWithMessageHistory


from langchain_google_genai import ChatGoogleGenerativeAI
<<<<<<< HEAD
from langchain_community.chat_models import ChatTongyi
=======
from langchain_openai import ChatOpenAI

>>>>>>> 0cd8014b

# Import tools from tools module
from tools import TOOLS, set_base_url

# ---------------------------------------------------------------------------
# Environment
# ---------------------------------------------------------------------------

_HERE = Path(__file__).resolve().parent
load_dotenv(_HERE / ".env")
load_dotenv(_HERE.parent / "backend" / ".env")

# ---------------------------------------------------------------------------
# LLM selection and prompts
# ---------------------------------------------------------------------------


def get_llm(provider: str, model_name: str, temperature: float = 0.0):
    """Get LLM instance based on provider."""
    if provider == "gemini":
        return ChatGoogleGenerativeAI(
            model=model_name,
            temperature=temperature,
            convert_system_message_to_human=True,
        )
    elif provider == "qwen":
<<<<<<< HEAD
        if ChatTongyi is None:
            raise RuntimeError("未安装 langchain_community，无法使用 Qwen")
        return ChatTongyi(
            model_name=model_name,
            temperature=temperature,
=======
        # Qwen 使用 OpenAI 兼容的 API
        api_base = os.getenv("QWEN_API_BASE", "https://dashscope.aliyuncs.com/compatible-mode/v1")
        api_key = os.getenv("QWEN_API_KEY") or os.getenv("DASHSCOPE_API_KEY")
        
        if not api_key:
            raise RuntimeError(
                "未设置 QWEN_API_KEY 或 DASHSCOPE_API_KEY 环境变量"
            )
        
        return ChatOpenAI(
            model=model_name,
            temperature=temperature,
            openai_api_base=api_base,
            openai_api_key=api_key,
>>>>>>> 0cd8014b
        )
    raise ValueError(f"不支持的 provider: {provider}")


TODAY_DATE = datetime.now().strftime("%Y-%m-%d")

SYSTEM_PROMPT = (
    "## 角色定义\\n"
    "你是一名严格、可靠的出行需求与城市/省级流动分析助手（OD Agent）。"
    "\\n"
    "## 领域知识：\\n"
    f"- 今天日期： {TODAY_DATE}\\n"
    "- 2025年春运期定义为：2025-01-26 至 2025-02-06\\n"
    "## 常见任务：\\n"
    "- 根据城市名查询 geo_id；\\n"
    "- 查询或预测OD对的人员流动情况。查询时使用获取真实值的工具，预测时使用获取预测值的工具\\n"
    "- 生成预测、计算增长率、评估误差指标；\\n"
    "- 调用分析接口获取省市流动与通道排名；\\n"
    "- 对所有结论给出关键数字与简要解释。\\n"
    "## 注意事项：\\n"
    "- 你只能通过提供的工具访问数据服务，禁止臆测或编造数据；\\n"
    "- 时间区间遵循 [start, end)；\\n"
    "- 指标计算需先取得真实值与预测值；\\n"
    "- 其他中间结果最好通过markdown表格展示。\\n"
)

# ---------------------------------------------------------------------------
# Conversation state & logging
# ---------------------------------------------------------------------------

_STORE: dict[str, ChatMessageHistory] = {}


def get_session_history(session_id: str) -> BaseChatMessageHistory:
    """Get or create chat history for a session."""
    if session_id not in _STORE:
        _STORE[session_id] = ChatMessageHistory()
    return _STORE[session_id]


def log_to_file(lines: List[str]) -> None:
    """Log conversation to a text file."""
    if not lines:
        return
    timestamp = datetime.now().strftime("%Y_%m_%d_%H_%M_%S")
    log_dir = os.path.join(_HERE, "logs")
    os.makedirs(log_dir, exist_ok=True)
    path = os.path.join(log_dir, f"{timestamp}.txt")
    with open(path, "w", encoding="utf-8") as handle:
        for line in lines:
            handle.write(line + "\\n")


# ---------------------------------------------------------------------------
# Agent builder
# ---------------------------------------------------------------------------


def build_agent(
    provider: str, model_name: str, temperature: float
) -> RunnableWithMessageHistory:
    """Build the agent with LLM and tools."""
    llm = get_llm(provider, model_name, temperature)

    prompt = ChatPromptTemplate.from_messages(
        [
            ("system", SYSTEM_PROMPT),
            MessagesPlaceholder(variable_name="chat_history"),
            ("user", "{input}"),
            MessagesPlaceholder(variable_name="agent_scratchpad"),
        ]
    )

    agent_runnable = create_tool_calling_agent(llm, TOOLS, prompt)
    executor = AgentExecutor(
        agent=agent_runnable,
        tools=TOOLS,
        verbose=True,
        return_intermediate_steps=True,
    )

    return RunnableWithMessageHistory(
        executor,
        get_session_history,
        input_messages_key="input",
        history_messages_key="chat_history",
    )


# ---------------------------------------------------------------------------
# CLI entry
# ---------------------------------------------------------------------------


def main() -> None:
    """CLI entry point."""
    parser = argparse.ArgumentParser(description="OD Agent CLI")
    parser.add_argument(
<<<<<<< HEAD
        "--provider",
        default="gemini",
        choices=["gemini", "qwen"],
        help="LLM 服务提供商",
=======
        "--provider", 
        default="qwen", 
        choices=["gemini", "qwen"], 
        help="LLM 服务提供商 (gemini 或 qwen)"
>>>>>>> 0cd8014b
    )
    
    parser.add_argument(
        "--model_name",
<<<<<<< HEAD
        default="gemini-2.5-flash-preview-05-20",
        help="LLM 模型名称 (Gemini: gemini-2.5-flash-preview-05-20, Qwen: qwen-plus 或 qwen-max)",
=======
        default=None,
        help="LLM 模型名称 (Gemini: gemini-2.5-flash-preview-05-20, Qwen: qwen-turbo/qwen-plus/qwen-max)",
>>>>>>> 0cd8014b
    )
    parser.add_argument("--temperature", type=float, default=0.6, help="采样温度")
    parser.add_argument("--base_url", type=str, default=None, help="后端服务地址")
    parser.add_argument(
        "--session", type=str, default="default-session", help="会话 ID"
    )
    args = parser.parse_args()

    # 设置默认模型名称
    if args.model_name is None:
        if args.provider == "gemini":
            args.model_name = "gemini-2.5-flash-preview-05-20"
        elif args.provider == "qwen":
            args.model_name = "qwen-turbo"

    if args.base_url:
        set_base_url(args.base_url)

    agent = build_agent(args.provider, args.model_name, args.temperature)
    logs: List[str] = []
    cfg = {"configurable": {"session_id": args.session}}

    try:
        while True:
            try:
                question = input("Q: ").strip()
            except EOFError:
                break
            if not question:
                break

            log_entry = [f"user: {question}", "-" * 40]
            error_occurred = False
            try:
                response = agent.invoke({"input": question}, config=cfg)
                content = response.get("output", str(response))
                log_entry.append(f"agent: {content}")
            except Exception as exc:
                error_occurred = True
                content = f"Agent 调用失败: {exc}"
                log_entry.append(f"agent_error: {content}")

            print("\\nA:", content, "\\n")

            log_entry.append("=" * 40)
            logs.extend(log_entry)

            if error_occurred:
                continue
    finally:
        log_to_file(logs)


if __name__ == "__main__":
    main()<|MERGE_RESOLUTION|>--- conflicted
+++ resolved
@@ -19,12 +19,7 @@
 
 
 from langchain_google_genai import ChatGoogleGenerativeAI
-<<<<<<< HEAD
 from langchain_community.chat_models import ChatTongyi
-=======
-from langchain_openai import ChatOpenAI
-
->>>>>>> 0cd8014b
 
 # Import tools from tools module
 from tools import TOOLS, set_base_url
@@ -51,28 +46,11 @@
             convert_system_message_to_human=True,
         )
     elif provider == "qwen":
-<<<<<<< HEAD
         if ChatTongyi is None:
             raise RuntimeError("未安装 langchain_community，无法使用 Qwen")
         return ChatTongyi(
             model_name=model_name,
             temperature=temperature,
-=======
-        # Qwen 使用 OpenAI 兼容的 API
-        api_base = os.getenv("QWEN_API_BASE", "https://dashscope.aliyuncs.com/compatible-mode/v1")
-        api_key = os.getenv("QWEN_API_KEY") or os.getenv("DASHSCOPE_API_KEY")
-        
-        if not api_key:
-            raise RuntimeError(
-                "未设置 QWEN_API_KEY 或 DASHSCOPE_API_KEY 环境变量"
-            )
-        
-        return ChatOpenAI(
-            model=model_name,
-            temperature=temperature,
-            openai_api_base=api_base,
-            openai_api_key=api_key,
->>>>>>> 0cd8014b
         )
     raise ValueError(f"不支持的 provider: {provider}")
 
@@ -171,28 +149,16 @@
     """CLI entry point."""
     parser = argparse.ArgumentParser(description="OD Agent CLI")
     parser.add_argument(
-<<<<<<< HEAD
         "--provider",
         default="gemini",
         choices=["gemini", "qwen"],
         help="LLM 服务提供商",
-=======
-        "--provider", 
-        default="qwen", 
-        choices=["gemini", "qwen"], 
-        help="LLM 服务提供商 (gemini 或 qwen)"
->>>>>>> 0cd8014b
-    )
-    
+    )
+
     parser.add_argument(
         "--model_name",
-<<<<<<< HEAD
         default="gemini-2.5-flash-preview-05-20",
         help="LLM 模型名称 (Gemini: gemini-2.5-flash-preview-05-20, Qwen: qwen-plus 或 qwen-max)",
-=======
-        default=None,
-        help="LLM 模型名称 (Gemini: gemini-2.5-flash-preview-05-20, Qwen: qwen-turbo/qwen-plus/qwen-max)",
->>>>>>> 0cd8014b
     )
     parser.add_argument("--temperature", type=float, default=0.6, help="采样温度")
     parser.add_argument("--base_url", type=str, default=None, help="后端服务地址")
